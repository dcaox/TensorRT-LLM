--- conflicted
+++ resolved
@@ -1110,12 +1110,24 @@
         model_outputs: dict[str, torch.Tensor],
         *,
         cuda_device: torch.device,
-        log_probs_host: torch.Tensor | None = None,
+        log_probs_host: bool = False,
         req_num_steps: torch.Tensor,
         req_offsets: torch.Tensor,
         steps_dim_size: int,
         token_dtype: torch.dtype,
     ) -> _BatchedSamplingResult:
+        if log_probs_host:
+            assert logits_cuda.dim() == 2, "logits should be 2D"
+            logprobs = F.log_softmax(logits_cuda.to("cuda",
+                                                    dtype=torch.float32),
+                                     dim=-1)
+            topk_vals, topk_indices = torch.topk(logprobs,
+                                                 k=max(req.py_num_logprobs
+                                                       for req in requests),
+                                                 dim=-1)
+            topk_vals = topk_vals.to(device="cpu", non_blocking=True)
+            topk_indices = topk_indices.to(device="cpu", non_blocking=True)
+
         requests_by_strategy = _group_requests_by_sampling_strategy(
             requests, pin_memory=True)
         generator_cuda = self.get_generator(cuda_device)
@@ -1159,12 +1171,18 @@
             #   softmax_grp_indices: Indices of 'speculation_group_indices' entries requesting probs
             #   speculation_softmax_indices: Indices of 'softmax_grp_indices' entries corresponding
             #                                to requests with draft logits.
-            if log_probs_host is not None:
+            if log_probs_host:
                 softmax_req_indices = group_req_indices
                 softmax_grp_indices = torch.arange(len(group_req_indices),
                                                    dtype=torch.int32)
                 speculation_softmax_indices = torch.tensor(
                     speculation_group_indices, dtype=torch.int32)
+                for req_id in group_req_indices:
+                    req = requests[req_id]
+                    req.py_topk_logprobs_vals = topk_vals[
+                        logits_cuda_indexer[req_id], :req.py_num_logprobs]
+                    req.py_topk_logprobs_indices = topk_indices[
+                        logits_cuda_indexer[req_id], :req.py_num_logprobs]
             else:
                 speculation_group_indices_tensor = torch.tensor(
                     speculation_group_indices, dtype=torch.int32)
@@ -1256,7 +1274,7 @@
         new_tokens_cuda: torch.Tensor,
         req_num_steps: torch.Tensor,
         seq_slots: torch.Tensor,
-        log_probs_host: torch.Tensor | None = None,
+        log_probs_host: bool = False,
     ) -> torch.Tensor:
         beam = self.BEAM
         assert beam == 0, "beam_width != 1 not supported"
@@ -1273,17 +1291,6 @@
         # Assert destination tensor dimensions are canonically ordered ("row"-major); this
         # matters for element ordering in the .view(...).scatter_(...) calls below.
         assert _dims_canonically_ordered(new_tokens_cuda)
-        assert log_probs_host is None or _dims_canonically_ordered(
-            log_probs_host)
-
-        #     new_tokens_cuda indexed by
-        #         slice(0, steps), slot, beam
-        #     log_probs_host indexed by
-        #         slot, beam, slice(0, steps)
-        #     batch_... tensors indexed by slice(batch_req_index, batch_req_index + steps)
-        #
-        if log_probs_host is not None:
-            assert new_tokens_cuda.size(0) == log_probs_host.size(-2)
 
         # Construct index mapping from slice indices of computed tensors
         # (packed request_idx and step dimensions) to linearized indices
@@ -1305,39 +1312,7 @@
                                  0, batch_dest_indices_1d_cuda,
                                  batch_next_tokens_cuda_int)
         new_tokens_host = new_tokens_cuda.to("cpu", non_blocking=True)
-        # NB: In order to avoid a scatter_ on the host and the necessary D2H copy + synchronization,
-        #     the 'step' and 'seq_slot' dimensions are unpacked on GPU and later asynchronously
-        #     copied into the destination buffer. Note that this overwrites all 'step' and token slots for the
-        #     requests in 'requests' (passed to _process_requests). In fact, the current implementation
-        #     even overwrites the destination tensors completely (including slices corresponding to request
-        #     slots not present in 'requests', cf. 'FIXME' below).
-        if log_probs_host is not None:
-            # FIXME: If log_probs_host were indexed by request indices, rather than request slots, this
-            #        tensor could be packed densely along the request axis.
-            log_probs_cuda = torch.empty_like(
-                log_probs_host, device=batch_dest_indices_1d_cuda.device)
-            # FIXME: Needs a separate indexer because tensor layout differs from new_tokens_cuda
-            batch_dest_probs_cuda_indexer = _UnpackedStepIndexer(
-                seq_slots=seq_slots[batch_req_indices],
-                num_steps=req_num_steps[batch_req_indices],
-                steps_dim_size=new_tokens_cuda.size(0),
-                slots_dim_size=new_tokens_cuda.size(1),
-                dim_order=_UnpackedStepIndexer.DimOrder.SLOT_MAJOR,
-                index_dtype=torch.int64,  # enforced by Tensor.scatter_
-            )
-            batch_dest_probs_indices_cuda = batch_dest_probs_cuda_indexer[:].to(
-                batch_softmax_cuda.device, non_blocking=True)
-            # NB: torch.arange is needed to enable "advanced indexing",
-            #   cf. https://numpy.org/devdocs/user/basics.indexing.html#integer-array-indexing
-            batch_token_probs = batch_softmax_cuda[
-                torch.arange(batch_softmax_cuda.size(0),
-                             device=batch_softmax_cuda.device,
-                             dtype=torch.int32), batch_next_tokens_cuda_int]
-            log_probs_cuda[:, beam,
-                           ...].view(-1, *log_probs_cuda.shape[3:]).scatter_(
-                               0, batch_dest_probs_indices_cuda,
-                               torch.log(batch_token_probs))
-            log_probs_host.copy_(log_probs_cuda, non_blocking=True)
+
         # For requests with LlmRequest.py_draft_logits, return py_target_probs
         for request, batch_softmax_index_cuda in py_draft_logits_indices:
             request.py_target_probs = batch_softmax_cuda[
@@ -1449,89 +1424,6 @@
         raw_logits_cuda = model_outputs["logits"]
 
         requests = scheduled_requests.all_requests()
-<<<<<<< HEAD
-        num_steps = [1 + get_draft_token_length(req) for req in requests]
-        raw_logits = self._apply_min_length_penalty(raw_logits, requests,
-                                                    num_steps)
-        sum_steps = sum(num_steps)
-        no_draft_tokens = len(requests) == sum_steps
-        fast_path = not self.enable_mixed_sampler and no_draft_tokens and not log_probs_host
-
-        seq_slots_host = torch.as_tensor([r.py_seq_slot for r in requests])
-        seq_slots = seq_slots_host.to(device="cuda", non_blocking=True)
-
-        if fast_path:
-            logits = raw_logits[:len(requests)]
-            logits = self._apply_embedding_bias(logits, requests)
-            next_tokens = torch.argmax(logits, dim=-1)
-            self.append_eagle3(next_tokens, model_outputs)
-            int_next_tokens = next_tokens.to(torch.int, non_blocking=True)
-            next_tokens = int_next_tokens.view(1, -1, beam_width)
-            new_tokens[:1].index_copy_(1, seq_slots, next_tokens)
-            return
-
-        strategies = sampling_strategies(requests)
-        batched_next_tokens, batched_softmax = None, None
-        batched_strategy: Strategy | None = GREEDY
-        if self.enable_mixed_sampler:
-            assert "d2t" not in model_outputs, "eagle3 does not yet support non-greedy sampling"
-            if len(set(strategies)) == 1:
-                batched_strategy = strategies[0]
-            else:
-                batched_strategy = None
-        generator = self.get_generator(raw_logits.device)
-        if batched_strategy is not None:
-            logits = raw_logits[:sum_steps]
-            # Collect steps per request for batched strategy
-            steps_per_request = [
-                1 + get_draft_token_length(req) for req in requests
-            ]
-            logits = self._apply_embedding_bias(logits, requests,
-                                                steps_per_request)
-            batched_next_tokens, batched_softmax = sample(
-                batched_strategy, logits, generator)
-            self.append_eagle3(batched_next_tokens, model_outputs)
-
-        if log_probs_host:
-            assert raw_logits.dim() == 2, "logits should be 2D"
-            logprobs = F.log_softmax(raw_logits[:sum_steps].to(
-                "cuda", dtype=torch.float32),
-                                     dim=-1)
-            topk_vals, topk_indices = torch.topk(
-                logprobs,
-                k=max(req.py_num_logprobs
-                      for req in scheduled_requests.all_requests()),
-                dim=-1)
-            topk_vals = topk_vals.to(device="cpu", non_blocking=True)
-            topk_indices = topk_indices.to(device="cpu", non_blocking=True)
-
-        offset = 0
-        for i, (strategy, slot, steps, request) in enumerate(
-                zip(strategies, seq_slots_host, num_steps, requests)):
-            input_slice = slice(offset, offset + steps)
-            logits = raw_logits[input_slice]
-
-            req = requests[i]
-
-            if batched_next_tokens is None:
-                logits = self._apply_embedding_bias(logits, [req])
-                next_tokens, softmax = sample(strategy, logits, generator)
-            else:
-                # Batched processing already applied bias, just use the results
-                next_tokens = batched_next_tokens[input_slice]
-                softmax = batched_softmax[input_slice]
-            current_slice = slice(0, steps), slot, beam
-            new_tokens[current_slice] = next_tokens
-            if request.py_draft_logits is not None:
-                request.py_target_probs = softmax.clone()
-            if log_probs_host:
-                req.py_topk_logprobs_vals = topk_vals[
-                    input_slice, :request.py_num_logprobs]
-                req.py_topk_logprobs_indices = topk_indices[
-                    input_slice, :request.py_num_logprobs]
-
-            offset += steps
-=======
         cuda_device = raw_logits_cuda.device
         req_num_steps_list = [
             1 + get_draft_token_length(req) for req in requests
@@ -1563,7 +1455,6 @@
 
         logits_cuda = self._apply_min_length_penalty(logits_cuda, requests,
                                                      req_num_steps_list)
-
         # Perform sampling in batches
         batched_sampling_result = self._sample_batched_by_strategy(
             logits_cuda,
@@ -1593,7 +1484,6 @@
     def should_provide_draft_probs(self, request: LlmRequest) -> bool:
         # Do not request draft probs when sampling is greedy.
         return _request_strategy(request) is not GREEDY
->>>>>>> 75502519
 
 
 class Algorithms:
