import json
import os
import time
import traceback
from concurrent.futures import ProcessPoolExecutor
from pathlib import Path
from queue import Queue
from typing import Callable, List, Optional, Tuple, Union

import zmq

from tensorrt_llm.logger import logger

from .._utils import KVCacheEventSerializer, mpi_comm, mpi_rank
from ..bindings import executor as tllm
from ..builder import Engine
from ..llmapi.llm_args import BaseLlmArgs, KvCacheConnectorConfig
from ..llmapi.mpi_session import set_mpi_session_cpp
from ..llmapi.tokenizer import TokenizerBase
from ..llmapi.tracer import VizTracer, set_global_tracer
from ..llmapi.utils import (AsyncQueue, ManagedThread, _SyncQueue,
                            clear_sched_affinity, print_colored_debug,
                            print_traceback_on_error)
from ..lora_helper import LoraConfig
from ..sampling_params import BatchedLogitsProcessor
from .base_worker import BaseWorker
from .executor import IterationResultQueue
from .ipc import FusedIpcQueue, IpcQueue
from .postproc_worker import (PostprocWorker, PostprocWorkerConfig,
                              postproc_worker_main)
from .request import CancellingRequest, GenerationRequest
from .result import IterationResult
from .utils import (ErrorResponse, RequestError, WorkerCommIpcAddrs,
                    has_event_loop)

__all__ = [
    "GenerationExecutorWorker",
]


class GenerationExecutorWorker(BaseWorker):

    class WorkerExit(GeneratorExit):
        pass

    def __init__(
        self,
        engine: Union[Path, Engine],
        executor_config: Optional[tllm.ExecutorConfig] = None,
        batched_logits_processor: Optional[BatchedLogitsProcessor] = None,
        postproc_worker_config: Optional[PostprocWorkerConfig] = None,
        is_llm_executor: Optional[bool] = None,
        lora_config: Optional[LoraConfig] = None,
        kv_connector_config: Optional[KvCacheConnectorConfig] = None,
        hf_model_dir: Optional[Path] = None,
        tokenizer: Optional[TokenizerBase] = None,
        llm_args: Optional[BaseLlmArgs] = None,
    ) -> None:
        super().__init__(
            engine=engine,
            executor_config=executor_config,
            batched_logits_processor=batched_logits_processor,
            postproc_worker_config=postproc_worker_config,
            is_llm_executor=is_llm_executor,
            lora_config=lora_config,
            kv_connector_config=kv_connector_config,
            hf_model_dir=hf_model_dir,
            tokenizer=tokenizer,
            llm_args=llm_args,
        )

        self.setup_engine()

        self.await_response_thread = ManagedThread(
            self.await_response_task,
            error_queue=self._error_queue,
            name="await_response_thread")

        self.dispatch_stats_thread = ManagedThread(
            self.dispatch_stats_task,
            error_queue=self._error_queue,
            name="dispatch_stats_thread")

        self.dispatch_kv_cache_events_thread = ManagedThread(
            self.dispatch_kv_cache_events_task,
            error_queue=self._error_queue,
            name="dispatch_kv_cache_events_thread")

    def _create_iteration_result_queue(self,
                                       it_result_queue: IterationResultQueue):
        if not it_result_queue.is_initialized:
            # not yet initialized
            it_result_queue.is_initialized = True
            if has_event_loop():
                _queue = AsyncQueue()
                it_result_queue.queue = _queue.sync_q
                it_result_queue.aqueue = _queue
            else:
                _queue = Queue()
                it_result_queue.queue = _queue
                it_result_queue.aqueue = None

    def start_thread(self, thread: ManagedThread):
        if self.engine.can_enqueue_requests() and not thread.is_alive():
            thread.start()

    def await_response_task(self) -> bool:
        return self._await_response_helper()

    def _iteration_result_task(self, it_result_queue: IterationResultQueue,
                               engine_get_result_api: Callable,
                               result_singleton: IterationResult,
                               result_serializer: Callable) -> bool:
        time.sleep(0.2)
        async_queues = []
        queue = result_singleton.queue if self._is_llm_executor and result_singleton else it_result_queue.queue
        try:
            for results in engine_get_result_api():
                res = result_serializer(results)
                if self._is_llm_executor and result_singleton:
                    # In this case, there's no ExecutorBindingProxy.
                    # Worker needs to take care of putting to result queue.
                    while queue.full():
                        queue.get()
                    if isinstance(queue, _SyncQueue):
                        queue.put_nowait(res)
                        async_queues.append(queue)
                    else:
                        queue.put(res)
                else:
                    # Send to ExecutorBindingProxy via IPC
                    queue.put(res)

            if async_queues:
                _SyncQueue.notify_many(queue.loop, async_queues)
        except AsyncQueue.EventLoopShutdownError:
            # This happens in the last results loop while the generate workflow is stopped.
            logger.debug("worker.py: EventLoopShutdownError")
        except Exception as e:
            logger.error(f"worker.py: Error in _iteration_result_task: {e}")
            raise e

        return True  # success

    def dispatch_stats_task(self) -> bool:

        # Define a Callable to join iteration and request stats
        def stats_serializer(
                stats: Tuple[tllm.IterationStats, tllm.RequestStats]) -> str:
            iteration_stats, req_stats = stats
            stats_dict = json.loads(iteration_stats.to_json_str())

            if req_stats is not None and len(req_stats) > 0:
                stats_dict["requestStats"] = []
                for req_stat in req_stats:
                    stats_dict["requestStats"].append(
                        json.loads(req_stat.to_json_str()))

            # Convert back to JSON string
            return json.dumps(stats_dict)

        return self._iteration_result_task(self.stats_queues, self.fetch_stats,
                                           self._iter_stats_result,
                                           stats_serializer)

    def dispatch_kv_cache_events_task(self) -> bool:
        if isinstance(self.engine, tllm.Executor):
            # Check if the engine has a kv cache event manager
            # If not, return an empty list for the events which will cause the thread to exit early.
            event_manager = self.engine.get_kv_cache_event_manager()
            if event_manager is None:
                events_api = lambda: [None]
            else:
                events_api = event_manager.get_latest_events
            return self._iteration_result_task(
                self.kv_events_queues, events_api, self._iter_kv_events_result,
                lambda x: json.dumps(KVCacheEventSerializer.serialize(x)))
        else:
            return self._iteration_result_task(
                self.kv_events_queues, self.engine.get_latest_kv_cache_events,
                self._iter_kv_events_result,
                lambda x: json.dumps(KVCacheEventSerializer.serialize(x)))

    def start(self):
        # create iteration result queues
        self._create_iteration_result_queue(self.stats_queues)
        self._create_iteration_result_queue(self.kv_events_queues)

        # start threads
        self.start_thread(self.await_response_thread)
        self.start_thread(self.dispatch_kv_cache_events_thread)
        if mpi_rank() == 0:
            self.start_thread(self.dispatch_stats_thread)

<<<<<<< HEAD
    def _load_lora_adapter(self, lora_request: LoRARequest) -> bool:
        """Returns True if the adapter was loaded by this call, False if it was already loaded"""
        adapter_id = str(lora_request.adapter_id)
        newly_loaded_uids = self._lora_manager.load_from_ckpt(
            [lora_request.path],
            model_config=self._runtime_model_config if
            self._runtime_model_config is not None else self._lora_model_config,
            runtime_mapping=None,
            uids=[adapter_id],
            ckpt_source=lora_request.ckpt_source)
        return adapter_id in newly_loaded_uids

    def _load_prompt_adapter(self,
                             prompt_adapter_request: PromptAdapterRequest):
        self._prompt_adapter_manager.load_from_ckpt(
            [prompt_adapter_request.local_path],
            model_config=self._runtime_model_config,
            uids=[str(prompt_adapter_request.adapter_id)])

    def _enqueue_request(self, request: GenerationRequest) -> int:
        assert request.id is not None
        py_lora_path = None
        if self._lora_manager is not None and request.lora_request is not None:
            adapter_in_cache = self._lora_manager.is_adapter_in_cpu_cache(
                request.lora_request.adapter_id)
            self._load_lora_adapter(request.lora_request)
            uid = str(request.lora_request.adapter_id)
            lora_config = tllm.LoraConfig(
                task_id=request.lora_request.adapter_id,
                weights=self._lora_manager.cpp_lora_weights[uid]
                if not adapter_in_cache else None,
                config=self._lora_manager.cpp_lora_config[uid])
            py_lora_path = request.lora_request.lora_path
        else:
            lora_config = None

        prompt_token_ids = copy.deepcopy(request.prompt_token_ids)
        prompt_tuning_config = None
        if request.prompt_adapter_request is not None:
            self._load_prompt_adapter(request.prompt_adapter_request)
            uid = str(request.prompt_adapter_request.adapter_id)
            prompt_tuning_config = tllm.PromptTuningConfig(
                self._prompt_adapter_manager.uid_to_weights[uid])
            vocab_size = self._runtime_model_config.vocab_size
            pa_length = prompt_tuning_config.embedding_table.size(0)
            prompt_token_ids = list(range(
                vocab_size, vocab_size + pa_length)) + prompt_token_ids

        # MULTIMODAL
        # NOTE: Since, we only support PyTorch backend for multimodal, we will send multimodal_data through the 'py_multimodal_data' field
        # except `multimodal_input` as it needs to go through the C++ runtime.
        multimodal_input = None
        if request.multimodal_params is not None and request.multimodal_params.has_content(
        ):
            if request.multimodal_params.multimodal_input is not None:
                multimodal_input = tllm.MultimodalInput(
                    multimodal_hashes=request.multimodal_params.
                    multimodal_input.multimodal_hashes,
                    multimodal_positions=request.multimodal_params.
                    multimodal_input.multimodal_positions,
                    multimodal_lengths=request.multimodal_params.
                    multimodal_input.multimodal_lengths)
            # NOTE: Setting to None here to avoid sending multimodal_input again through the 'py_multimodal_data' field
            request.multimodal_params.multimodal_input = None

        context_phase_params = None
        request_type = tllm.RequestType.REQUEST_TYPE_CONTEXT_AND_GENERATION
        if request.disaggregated_params is not None:
            assert (
                not self._is_pytorch_backend
                or self.engine.kv_cache_transceiver is not None
            ), "kv_cache_transceiver is disabled, please set 'cache_transceiver_config: backend:<backend_type>` in config file for disaggregated serving"
            request_type = request.disaggregated_params.get_request_type()
            if request_type == tllm.RequestType.REQUEST_TYPE_GENERATION_ONLY:
                context_phase_params = request.disaggregated_params.get_context_phase_params(
                )

        if self._is_pytorch_backend:
            if not self.llm_args.disable_overlap_scheduler:
                is_disaggregated = self.engine.kv_cache_transceiver is not None
                if is_disaggregated and (
                        request_type
                        == tllm.RequestType.REQUEST_TYPE_CONTEXT_ONLY):
                    raise ValueError(
                        "Context only requests are not supported in pytorch backend when overlap is enabled."
                    )

        assert request.id is not None

        def _deduce_max_tokens(request: GenerationRequest,
                               executor_config: tllm.ExecutorConfig,
                               llm_args: Optional[BaseLlmArgs] = None) -> int:
            # deduce max_tokens when it's not set by user
            max_tokens = request.sampling_params.max_tokens
            query_token_len = len(
                request.query_token_ids) if request.query_token_ids else 0

            cp_size = 1
            max_seq_len = None
            if llm_args is not None:
                # deduce max_tokens by llm args
                assert executor_config is None, "An empty executor_config in _deduce_max_tokens is expected when LLM arguments are defined."
                if hasattr(self,
                           "mapping") and self.mapping.cp_size is not None:
                    cp_size = self.mapping.cp_size
                max_seq_len = getattr(self, "max_seq_len", None)
            else:
                # deduce max_tokens by executor config
                if hasattr(executor_config, "mapping"
                           ) and executor_config.mapping.cp_size is not None:
                    cp_size = executor_config.mapping.cp_size
                max_seq_len = getattr(executor_config, "max_seq_len", None)
            if max_seq_len is None:
                logger.warning("`default_max_tokens` cannot be deduced")
                if max_tokens is None:
                    raise ValueError(
                        "`max_tokens` must be set when `default_max_tokens` cannot be deduced"
                    )
                else:
                    # use max_tokens if can't deduce default_max_tokens
                    return max_tokens
            splited_prompt_len = int(len(prompt_token_ids) / cp_size)
            default_max_tokens = max_seq_len - splited_prompt_len - query_token_len
            if default_max_tokens <= 0:
                logger.warning(
                    f"`default_max_tokens` ({default_max_tokens}) should be greater than 0, "
                    f"`default_max_tokens` ({default_max_tokens}) = max_seq_len ({max_seq_len})"
                    f" - `splited_prompt_len` ({splited_prompt_len}) - `query_token_len` ({query_token_len})"
                )
                if max_tokens is None:
                    raise ValueError(
                        "`max_tokens` must be set when `default_max_tokens` is illegal"
                    )
            # default_max_tokens is the biggest available value
            if max_tokens is None:
                return default_max_tokens
            elif max_tokens > default_max_tokens:
                logger.warning(
                    f"User-specified `max_tokens` ({max_tokens}) is greater than deduced "
                    f"`default_max_tokens` ({default_max_tokens}), using default_max_tokens instead."
                )
                return default_max_tokens
            return max_tokens

        try:
            executor_request = tllm.Request(
                client_id=request.id,
                input_token_ids=prompt_token_ids,
                max_tokens=_deduce_max_tokens(request, self._executor_config,
                                              self.llm_args),
                streaming=request.streaming,
                sampling_config=request.sampling_params._get_sampling_config(),
                end_id=-1 if request.sampling_params.ignore_eos else
                request.sampling_params.end_id,
                pad_id=request.sampling_params.pad_id,
                output_config=request.sampling_params._get_output_config(
                    is_pytorch_backend=self._is_pytorch_backend),
                # Beam search enforces return_all_generated_tokens=True regardless of the passed value
                return_all_generated_tokens=False,
                # convert python config into pybind config
                lookahead_config=PybindMirror.maybe_to_pybind(
                    request.sampling_params.lookahead_config),
                guided_decoding_params=request.sampling_params.
                _get_guided_decoding_params(),
                bad_words=request.sampling_params._get_bad_words(),
                stop_words=request.sampling_params._get_stop_words(),
                embedding_bias=request.sampling_params.embedding_bias,
                lora_config=lora_config,
                prompt_tuning_config=prompt_tuning_config,
                multimodal_input=multimodal_input,
                # NOTE: `multimodal_embedding` and `mrope_config` will be in MultimodalParams.multimodal_data. And this will be handled below by `py_multimodal_data`.
                multimodal_embedding=None,
                mrope_config=None,
                logits_post_processor_name=(
                    tllm.Request.BATCHED_POST_PROCESSOR_NAME
                    if request.sampling_params.apply_batched_logits_processor
                    else None),
                logits_post_processor=None if self._is_pytorch_backend else
                request.sampling_params.logits_processor,
                kv_cache_retention_config=request.kv_cache_retention_config,
                context_phase_params=context_phase_params,
                type=request_type,
                cache_salt_id=request.cache_salt_id)
            executor_request.py_num_logprobs = request.sampling_params.logprobs
            executor_request.py_lora_path = py_lora_path

            if self._is_pytorch_backend and request.multimodal_params is not None:
                if request.multimodal_params.multimodal_data is not None:
                    # NOTE: Deserialize SharedTensor handle to actual tensor
                    request.multimodal_params.to_tensor("multimodal_data")
                    executor_request.py_multimodal_data = request.multimodal_params.multimodal_data

            if self._is_pytorch_backend and request.sampling_params.logits_processor:
                # For PyTorch backend, we attach logits processors as a dynamic Python attribute
                # instead of using the C++ binding, since the latter will cause PyCapsule pickling issues.
                lp = request.sampling_params.logits_processor
                executor_request.py_logits_post_processors = lp if isinstance(
                    lp, list) else [lp]

            executor_request.py_scheduling_params = None
            if self._is_pytorch_backend and request.scheduling_params is not None:
                executor_request.py_scheduling_params = request.scheduling_params

            if request.arrival_time is not None:
                executor_request.py_arrival_time = request.arrival_time

            if request.query_token_ids is not None:
                # pytorch star attention workflow
                # a workaround to avoid public interface update
                req_id = self.engine.enqueue_request(executor_request,
                                                     request.query_token_ids)
            else:
                req_id = self.engine.enqueue_request(executor_request)
            return req_id
        except Exception as e:
            raise RequestError(str(e)) from e

    def submit(self, request: GenerationRequest) -> GenerationResult:
        """ Low-level API to the executor. Return a "future" GenerationResult which can be waited. """
        self.start()

        if self.rank != 0:
            raise RuntimeError(
                "Only rank 0 can submit requests.\n"
                "To fix this, ensure that the llm.generate(...) method is "
                "guarded with the `if __name__ == '__main__':` block.")

        client_id = request.id if request.id is not None else self._get_next_client_id(
        )
        if request.id is None:
            request.set_id(client_id)

        logprob_params = self._get_logprob_params(request)

        result = GenerationResult(
            request,
            background_error_handler=self._handle_background_error,
            executor=self,
            disaggregated_params=request.disaggregated_params,
            logprob_params=logprob_params)

        self._results[client_id] = result

        request_id = self._enqueue_request(request)
        # request_id returned from backend is necessary for the abort_request method.
        self._client_id_to_request_id[client_id] = request_id

        self._handle_background_error()

        return result

    def _pop_result(self, client_id: int):
        self._results.pop(client_id, None)
        self._client_id_to_request_id.pop(client_id, None)

=======
>>>>>>> d330d000
    def shutdown(self):

        if self.doing_shutdown:
            return
        else:
            self.doing_shutdown = True

        print_colored_debug(f'Worker {mpi_rank()} shutdown...\n', "yellow")

        if self.engine is not None:
            if self.engine.can_enqueue_requests():

                if self.await_response_thread.is_alive():
                    self.await_response_thread.stop()
                    self.await_response_thread.join()
                if self.dispatch_stats_thread.is_alive():
                    self.dispatch_stats_thread.stop()
                    self.dispatch_stats_thread.join()
                if self.dispatch_kv_cache_events_thread.is_alive():
                    self.dispatch_kv_cache_events_thread.stop()
                    self.dispatch_kv_cache_events_thread.join()

            self.engine.shutdown()
            self.engine = None

            if self.llm_args is not None:
                assert self._executor_config is None, "An empty executor_config is expected in shutdown when LLM arguments are defined."
                if (self.llm_args.backend == "pytorch"
                        and hasattr(self, "checkpoint_loader")
                        and self.checkpoint_loader is not None):
                    self.checkpoint_loader.cleanup()
                    self.checkpoint_loader = None
            else:
                if hasattr(
                        self._executor_config, "checkpoint_loader"
                ) and self._executor_config.checkpoint_loader is not None:
                    self._executor_config.checkpoint_loader.cleanup()
                    self._executor_config.checkpoint_loader = None

        # Check if there are any errors from the threads before shutdown.
        self._handle_background_error()

        print_colored_debug(f"Worker {mpi_rank()} shutdown done.\n", "yellow")

    def block_subordinates(self):
        if self.rank != 0:
            if isinstance(self.engine, tllm.Executor):
                self.shutdown()
                raise self.WorkerExit(
                    "block_subordinates() should be used in a `with GenerationExecutorWorker() as ...:` block"
                )
            from tensorrt_llm._torch.pyexecutor.py_executor import PyExecutor
            if isinstance(self.engine, PyExecutor):
                self.engine.wait_shutdown()


@print_traceback_on_error
def worker_main(
    engine: Path | Engine,
    worker_queues: WorkerCommIpcAddrs,
    log_level: str,
    executor_config: Optional[tllm.ExecutorConfig] = None,
    batched_logits_processor: Optional[BatchedLogitsProcessor] = None,
    worker_cls: type = GenerationExecutorWorker,
    tracer_init_kwargs: Optional[dict] = None,
    _torch_model_class_mapping: Optional[dict] = None,
    postproc_worker_config: Optional[PostprocWorkerConfig] = None,
    ready_signal: Optional[str] = None,
    is_llm_executor: Optional[
        bool] = True,  # whether it's the main executor instance
    lora_config: Optional[LoraConfig] = None,
    kv_connector_config: Optional[KvCacheConnectorConfig] = None,
    hf_model_dir: Optional[Path] = None,
    tokenizer: Optional[TokenizerBase] = None,
    llm_args: Optional[BaseLlmArgs] = None,
) -> None:
    mpi_comm().barrier()
    print_colored_debug(f"Worker {mpi_rank()} entering worker_main...\n",
                        "green")

    pid = os.getpid()
    cpus = os.sched_getaffinity(pid)
    if cpus:
        logger.warning(
            f"Found worker process {pid} was bound to {cpus}, this may harm "
            "performance.", )
        logger.warning(f"Will clear the cpu affinity")
        clear_sched_affinity(pid)

    result_queue: Optional[IpcQueue] = None
    result_queues: Optional[List[IpcQueue]] = None

    postproc_worker_config = postproc_worker_config or PostprocWorkerConfig()

    is_leader: bool = mpi_rank() == 0
    if tracer_init_kwargs is not None and is_leader:
        tracer = VizTracer(**tracer_init_kwargs)
        tracer.register_exit()
        tracer.start()
        set_global_tracer(tracer)

    if _torch_model_class_mapping is not None:
        from tensorrt_llm._torch.models.modeling_auto import MODEL_CLASS_MAPPING
        MODEL_CLASS_MAPPING.update(**_torch_model_class_mapping)

    set_mpi_session_cpp(mpi_comm())

    if is_leader:
        # Only set the log level for the leader process, the other processes will
        # inherit the log level from "TLLM_LOG_LEVEL" environment variable
        logger.set_level(log_level)
        request_queue = IpcQueue(worker_queues.request_queue_addr,
                                 is_server=False,
                                 name="worker_request_queue")
        worker_init_status_queue = IpcQueue(
            worker_queues.worker_init_status_queue_addr,
            is_server=False,
            socket_type=zmq.DEALER,
            name="worker_init_status_queue")
        mp_stats_queue = FusedIpcQueue(worker_queues.stats_queue_addr,
                                       is_server=False,
                                       fuse_message=True,
                                       name="worker_stats_queue")
        kv_cache_events_queue = FusedIpcQueue(
            worker_queues.kv_cache_events_queue_addr,
            is_server=False,
            fuse_message=False,
            name="worker_kv_cache_events_queue")

        if postproc_worker_config.enabled:
            # IPC queues for sending inputs to the postprocess parallel
            # processes, each one is a PAIR zmq socket
            result_queues = [
                FusedIpcQueue(is_server=True,
                              fuse_message=False,
                              name=f"postprocess_{i}_feedin_queue")
                for i in range(postproc_worker_config.num_postprocess_workers)
            ]
        else:
            # IPC queue for sending results back to the proxy, and let the
            # Proxy process to handle the postprocess
            result_queue = FusedIpcQueue(worker_queues.result_queue_addr,
                                         is_server=False,
                                         fuse_message=False,
                                         name="worker_result_queue")

    def notify_proxy_threads_to_quit():
        # Signal the dispatcher thread in the proxy to quit
        if result_queue is not None:
            result_queue.put(None)
        else:
            assert result_queues is not None
            for q in result_queues:
                q.put(None)
        # Signal the stats thread in the proxy to quit
        mp_stats_queue.put(None)
        kv_cache_events_queue.put(None)

    postprocess_worker_futures = []
    if is_leader and postproc_worker_config.enabled:
        print_colored_debug(f"initiate postprocess workers...", "yellow")

        proxy_result_queue: tuple[
            str, Optional[bytes]] = worker_queues.result_queue_addr

        assert result_queues is not None
        postproc_worker_pool = ProcessPoolExecutor(
            max_workers=postproc_worker_config.num_postprocess_workers)
        assert isinstance(proxy_result_queue, tuple)
        for i in range(postproc_worker_config.num_postprocess_workers):
            fut = postproc_worker_pool.submit(
                postproc_worker_main,
                result_queues[i].address,
                proxy_result_queue,
                postproc_worker_config.postprocess_tokenizer_dir,
                PostprocWorker.default_record_creator,
            )
            postprocess_worker_futures.append(fut)

    # Error handling in the Worker/MPI process
    #   1. During Executor initialization, the errors will be captured and
    #      send back via request_error_queue.
    #   2. During execution, the errors will be captured by ManagedThreads
    #      a) For per-request error, the error will be send back via
    #         result_queue, and eventually raised in handle_response() in
    #         the main thread.
    #      b) For system error, the error will be raised in the MPI process
    #         and handled by future.done_callback, that will propagate the
    #         error to the error_queue in the main thread.

    mpi_comm().barrier()
    print_colored_debug(f"Worker {mpi_rank()} ready to setup backend...\n",
                        "green")

    try:
        worker: GenerationExecutorWorker = worker_cls(
            engine,
            executor_config,
            batched_logits_processor,
            postproc_worker_config=postproc_worker_config,
            is_llm_executor=is_llm_executor,
            lora_config=lora_config,
            kv_connector_config=kv_connector_config,
            hf_model_dir=hf_model_dir,
            tokenizer=tokenizer,
            llm_args=llm_args)
    except Exception as e:
        logger.error(f"Failed to initialize executor on rank {mpi_rank()}: {e}")
        logger.error(traceback.format_exc())
        print_colored_debug(f"error: {traceback.format_exc()}", "red")
        if is_leader:
            # Send error message with confirmation
            error_msg = (e, traceback.format_exc())
            if not worker_init_status_queue.notify_with_retry(error_msg):
                logger.error("Failed to deliver error message to proxy")
        return

    with worker:
        try:
            worker.block_subordinates()

            if is_leader:
                if postproc_worker_config.enabled:
                    worker.set_postproc_queues(result_queues)
                else:
                    worker.set_result_queue(result_queue)

                # initialize the iteration result queues
                worker._set_iteration_result_queue(worker.stats_queues,
                                                   mp_stats_queue)
                worker._set_iteration_result_queue(worker.kv_events_queues,
                                                   kv_cache_events_queue)
                # Send ready signal with confirmation
                ready_msg = (ready_signal, None)
                if not worker_init_status_queue.notify_with_retry(ready_msg):
                    logger.warning(
                        "Failed to deliver ready signal to proxy, continuing anyway"
                    )
                while (req := request_queue.get()) is not None:
                    if isinstance(req, CancellingRequest):
                        worker.abort_request(req.id)
                    elif isinstance(req, GenerationRequest):
                        try:
                            worker.submit(req)
                        except RequestError as e:
                            logger.error(f"submit request failed: {e}")
                            logger.error(traceback.format_exc())
                            worker._await_response_helper.temp_error_responses.put(
                                ErrorResponse(req.id, e, req.id))
                    else:
                        raise ValueError(f"Unknown request type: {type(req)}")

                notify_proxy_threads_to_quit()

        except GenerationExecutorWorker.WorkerExit as e:
            # This will capture by the with-statement and exit normally.
            raise e

        except Exception as e:  # other critical errors
            if is_leader:
                notify_proxy_threads_to_quit()
            logger.error(traceback.format_exc())
            # This will be captured by mpi4py and handled by future.done_callback
            raise e<|MERGE_RESOLUTION|>--- conflicted
+++ resolved
@@ -192,264 +192,6 @@
         if mpi_rank() == 0:
             self.start_thread(self.dispatch_stats_thread)
 
-<<<<<<< HEAD
-    def _load_lora_adapter(self, lora_request: LoRARequest) -> bool:
-        """Returns True if the adapter was loaded by this call, False if it was already loaded"""
-        adapter_id = str(lora_request.adapter_id)
-        newly_loaded_uids = self._lora_manager.load_from_ckpt(
-            [lora_request.path],
-            model_config=self._runtime_model_config if
-            self._runtime_model_config is not None else self._lora_model_config,
-            runtime_mapping=None,
-            uids=[adapter_id],
-            ckpt_source=lora_request.ckpt_source)
-        return adapter_id in newly_loaded_uids
-
-    def _load_prompt_adapter(self,
-                             prompt_adapter_request: PromptAdapterRequest):
-        self._prompt_adapter_manager.load_from_ckpt(
-            [prompt_adapter_request.local_path],
-            model_config=self._runtime_model_config,
-            uids=[str(prompt_adapter_request.adapter_id)])
-
-    def _enqueue_request(self, request: GenerationRequest) -> int:
-        assert request.id is not None
-        py_lora_path = None
-        if self._lora_manager is not None and request.lora_request is not None:
-            adapter_in_cache = self._lora_manager.is_adapter_in_cpu_cache(
-                request.lora_request.adapter_id)
-            self._load_lora_adapter(request.lora_request)
-            uid = str(request.lora_request.adapter_id)
-            lora_config = tllm.LoraConfig(
-                task_id=request.lora_request.adapter_id,
-                weights=self._lora_manager.cpp_lora_weights[uid]
-                if not adapter_in_cache else None,
-                config=self._lora_manager.cpp_lora_config[uid])
-            py_lora_path = request.lora_request.lora_path
-        else:
-            lora_config = None
-
-        prompt_token_ids = copy.deepcopy(request.prompt_token_ids)
-        prompt_tuning_config = None
-        if request.prompt_adapter_request is not None:
-            self._load_prompt_adapter(request.prompt_adapter_request)
-            uid = str(request.prompt_adapter_request.adapter_id)
-            prompt_tuning_config = tllm.PromptTuningConfig(
-                self._prompt_adapter_manager.uid_to_weights[uid])
-            vocab_size = self._runtime_model_config.vocab_size
-            pa_length = prompt_tuning_config.embedding_table.size(0)
-            prompt_token_ids = list(range(
-                vocab_size, vocab_size + pa_length)) + prompt_token_ids
-
-        # MULTIMODAL
-        # NOTE: Since, we only support PyTorch backend for multimodal, we will send multimodal_data through the 'py_multimodal_data' field
-        # except `multimodal_input` as it needs to go through the C++ runtime.
-        multimodal_input = None
-        if request.multimodal_params is not None and request.multimodal_params.has_content(
-        ):
-            if request.multimodal_params.multimodal_input is not None:
-                multimodal_input = tllm.MultimodalInput(
-                    multimodal_hashes=request.multimodal_params.
-                    multimodal_input.multimodal_hashes,
-                    multimodal_positions=request.multimodal_params.
-                    multimodal_input.multimodal_positions,
-                    multimodal_lengths=request.multimodal_params.
-                    multimodal_input.multimodal_lengths)
-            # NOTE: Setting to None here to avoid sending multimodal_input again through the 'py_multimodal_data' field
-            request.multimodal_params.multimodal_input = None
-
-        context_phase_params = None
-        request_type = tllm.RequestType.REQUEST_TYPE_CONTEXT_AND_GENERATION
-        if request.disaggregated_params is not None:
-            assert (
-                not self._is_pytorch_backend
-                or self.engine.kv_cache_transceiver is not None
-            ), "kv_cache_transceiver is disabled, please set 'cache_transceiver_config: backend:<backend_type>` in config file for disaggregated serving"
-            request_type = request.disaggregated_params.get_request_type()
-            if request_type == tllm.RequestType.REQUEST_TYPE_GENERATION_ONLY:
-                context_phase_params = request.disaggregated_params.get_context_phase_params(
-                )
-
-        if self._is_pytorch_backend:
-            if not self.llm_args.disable_overlap_scheduler:
-                is_disaggregated = self.engine.kv_cache_transceiver is not None
-                if is_disaggregated and (
-                        request_type
-                        == tllm.RequestType.REQUEST_TYPE_CONTEXT_ONLY):
-                    raise ValueError(
-                        "Context only requests are not supported in pytorch backend when overlap is enabled."
-                    )
-
-        assert request.id is not None
-
-        def _deduce_max_tokens(request: GenerationRequest,
-                               executor_config: tllm.ExecutorConfig,
-                               llm_args: Optional[BaseLlmArgs] = None) -> int:
-            # deduce max_tokens when it's not set by user
-            max_tokens = request.sampling_params.max_tokens
-            query_token_len = len(
-                request.query_token_ids) if request.query_token_ids else 0
-
-            cp_size = 1
-            max_seq_len = None
-            if llm_args is not None:
-                # deduce max_tokens by llm args
-                assert executor_config is None, "An empty executor_config in _deduce_max_tokens is expected when LLM arguments are defined."
-                if hasattr(self,
-                           "mapping") and self.mapping.cp_size is not None:
-                    cp_size = self.mapping.cp_size
-                max_seq_len = getattr(self, "max_seq_len", None)
-            else:
-                # deduce max_tokens by executor config
-                if hasattr(executor_config, "mapping"
-                           ) and executor_config.mapping.cp_size is not None:
-                    cp_size = executor_config.mapping.cp_size
-                max_seq_len = getattr(executor_config, "max_seq_len", None)
-            if max_seq_len is None:
-                logger.warning("`default_max_tokens` cannot be deduced")
-                if max_tokens is None:
-                    raise ValueError(
-                        "`max_tokens` must be set when `default_max_tokens` cannot be deduced"
-                    )
-                else:
-                    # use max_tokens if can't deduce default_max_tokens
-                    return max_tokens
-            splited_prompt_len = int(len(prompt_token_ids) / cp_size)
-            default_max_tokens = max_seq_len - splited_prompt_len - query_token_len
-            if default_max_tokens <= 0:
-                logger.warning(
-                    f"`default_max_tokens` ({default_max_tokens}) should be greater than 0, "
-                    f"`default_max_tokens` ({default_max_tokens}) = max_seq_len ({max_seq_len})"
-                    f" - `splited_prompt_len` ({splited_prompt_len}) - `query_token_len` ({query_token_len})"
-                )
-                if max_tokens is None:
-                    raise ValueError(
-                        "`max_tokens` must be set when `default_max_tokens` is illegal"
-                    )
-            # default_max_tokens is the biggest available value
-            if max_tokens is None:
-                return default_max_tokens
-            elif max_tokens > default_max_tokens:
-                logger.warning(
-                    f"User-specified `max_tokens` ({max_tokens}) is greater than deduced "
-                    f"`default_max_tokens` ({default_max_tokens}), using default_max_tokens instead."
-                )
-                return default_max_tokens
-            return max_tokens
-
-        try:
-            executor_request = tllm.Request(
-                client_id=request.id,
-                input_token_ids=prompt_token_ids,
-                max_tokens=_deduce_max_tokens(request, self._executor_config,
-                                              self.llm_args),
-                streaming=request.streaming,
-                sampling_config=request.sampling_params._get_sampling_config(),
-                end_id=-1 if request.sampling_params.ignore_eos else
-                request.sampling_params.end_id,
-                pad_id=request.sampling_params.pad_id,
-                output_config=request.sampling_params._get_output_config(
-                    is_pytorch_backend=self._is_pytorch_backend),
-                # Beam search enforces return_all_generated_tokens=True regardless of the passed value
-                return_all_generated_tokens=False,
-                # convert python config into pybind config
-                lookahead_config=PybindMirror.maybe_to_pybind(
-                    request.sampling_params.lookahead_config),
-                guided_decoding_params=request.sampling_params.
-                _get_guided_decoding_params(),
-                bad_words=request.sampling_params._get_bad_words(),
-                stop_words=request.sampling_params._get_stop_words(),
-                embedding_bias=request.sampling_params.embedding_bias,
-                lora_config=lora_config,
-                prompt_tuning_config=prompt_tuning_config,
-                multimodal_input=multimodal_input,
-                # NOTE: `multimodal_embedding` and `mrope_config` will be in MultimodalParams.multimodal_data. And this will be handled below by `py_multimodal_data`.
-                multimodal_embedding=None,
-                mrope_config=None,
-                logits_post_processor_name=(
-                    tllm.Request.BATCHED_POST_PROCESSOR_NAME
-                    if request.sampling_params.apply_batched_logits_processor
-                    else None),
-                logits_post_processor=None if self._is_pytorch_backend else
-                request.sampling_params.logits_processor,
-                kv_cache_retention_config=request.kv_cache_retention_config,
-                context_phase_params=context_phase_params,
-                type=request_type,
-                cache_salt_id=request.cache_salt_id)
-            executor_request.py_num_logprobs = request.sampling_params.logprobs
-            executor_request.py_lora_path = py_lora_path
-
-            if self._is_pytorch_backend and request.multimodal_params is not None:
-                if request.multimodal_params.multimodal_data is not None:
-                    # NOTE: Deserialize SharedTensor handle to actual tensor
-                    request.multimodal_params.to_tensor("multimodal_data")
-                    executor_request.py_multimodal_data = request.multimodal_params.multimodal_data
-
-            if self._is_pytorch_backend and request.sampling_params.logits_processor:
-                # For PyTorch backend, we attach logits processors as a dynamic Python attribute
-                # instead of using the C++ binding, since the latter will cause PyCapsule pickling issues.
-                lp = request.sampling_params.logits_processor
-                executor_request.py_logits_post_processors = lp if isinstance(
-                    lp, list) else [lp]
-
-            executor_request.py_scheduling_params = None
-            if self._is_pytorch_backend and request.scheduling_params is not None:
-                executor_request.py_scheduling_params = request.scheduling_params
-
-            if request.arrival_time is not None:
-                executor_request.py_arrival_time = request.arrival_time
-
-            if request.query_token_ids is not None:
-                # pytorch star attention workflow
-                # a workaround to avoid public interface update
-                req_id = self.engine.enqueue_request(executor_request,
-                                                     request.query_token_ids)
-            else:
-                req_id = self.engine.enqueue_request(executor_request)
-            return req_id
-        except Exception as e:
-            raise RequestError(str(e)) from e
-
-    def submit(self, request: GenerationRequest) -> GenerationResult:
-        """ Low-level API to the executor. Return a "future" GenerationResult which can be waited. """
-        self.start()
-
-        if self.rank != 0:
-            raise RuntimeError(
-                "Only rank 0 can submit requests.\n"
-                "To fix this, ensure that the llm.generate(...) method is "
-                "guarded with the `if __name__ == '__main__':` block.")
-
-        client_id = request.id if request.id is not None else self._get_next_client_id(
-        )
-        if request.id is None:
-            request.set_id(client_id)
-
-        logprob_params = self._get_logprob_params(request)
-
-        result = GenerationResult(
-            request,
-            background_error_handler=self._handle_background_error,
-            executor=self,
-            disaggregated_params=request.disaggregated_params,
-            logprob_params=logprob_params)
-
-        self._results[client_id] = result
-
-        request_id = self._enqueue_request(request)
-        # request_id returned from backend is necessary for the abort_request method.
-        self._client_id_to_request_id[client_id] = request_id
-
-        self._handle_background_error()
-
-        return result
-
-    def _pop_result(self, client_id: int):
-        self._results.pop(client_id, None)
-        self._client_id_to_request_id.pop(client_id, None)
-
-=======
->>>>>>> d330d000
     def shutdown(self):
 
         if self.doing_shutdown:
